--- conflicted
+++ resolved
@@ -21,7 +21,7 @@
 
 const isDev = app.get('env') === 'development' || app.get('env') === 'test';
 
-app.set('query parser', (str) =>
+app.set('query parser', str =>
   qs.parse(str, {
     decode(s) {
       // Default express implementation replaces '+' with space. We don't want
@@ -50,17 +50,12 @@
   const limiter = rateLimit({
     windowMs: 60 * 1000,
     max: limitMax,
-<<<<<<< HEAD
-    message: 'Please slow down your requests! This is a shared public endpoint.',
-    onLimitReached: req => {
-=======
     message:
       'Please slow down your requests! This is a shared public endpoint. Email support@quickchart.io or go to https://quickchart.io/pricing/ for rate limit exceptions or to purchase a commercial license.',
-    onLimitReached: (req) => {
->>>>>>> 407da743
+    onLimitReached: req => {
       logger.info('User hit rate limit!', req.ip);
     },
-    keyGenerator: (req) => {
+    keyGenerator: req => {
       return req.headers['x-forwarded-for'] || req.ip;
     },
   });
@@ -93,7 +88,7 @@
   const u8s = enc.encode(str);
 
   return Array.from(u8s)
-    .map((v) => String.fromCharCode(v))
+    .map(v => String.fromCharCode(v))
     .join('');
 }
 
@@ -147,7 +142,7 @@
 
 function renderChartToPng(req, res, opts) {
   opts.failFn = failPng;
-  opts.onRenderHandler = (buf) => {
+  opts.onRenderHandler = buf => {
     res
       .type('image/png')
       .set({
@@ -162,7 +157,7 @@
 
 function renderChartToSvg(req, res, opts) {
   opts.failFn = failSvg;
-  opts.onRenderHandler = (buf) => {
+  opts.onRenderHandler = buf => {
     res
       .type('image/svg+xml')
       .set({
@@ -177,7 +172,7 @@
 
 async function renderChartToPdf(req, res, opts) {
   opts.failFn = failPdf;
-  opts.onRenderHandler = async (buf) => {
+  opts.onRenderHandler = async buf => {
     const pdfBuf = await getPdfBufferFromPng(buf);
 
     res.writeHead(200, {
@@ -213,8 +208,15 @@
     }
   }
 
-<<<<<<< HEAD
-  renderChartJs(width, height, opts.backgroundColor, opts.devicePixelRatio, untrustedInput)
+  renderChartJs(
+    width,
+    height,
+    opts.backgroundColor,
+    opts.devicePixelRatio,
+    opts.version || '2.9.4',
+    opts.format,
+    untrustedInput,
+  )
     .then(
       (onRenderHandler = async buf => {
         let chart = await loadImage(buf);
@@ -273,19 +275,8 @@
         return canvas.toBuffer();
       }),
     )
-=======
-  renderChartJs(
-    width,
-    height,
-    opts.backgroundColor,
-    opts.devicePixelRatio,
-    opts.version || '2.9.4',
-    opts.format,
-    untrustedInput,
-  )
->>>>>>> 407da743
     .then(opts.onRenderHandler)
-    .catch((err) => {
+    .catch(err => {
       logger.warn('Chart error', err);
       opts.failFn(res, err);
     });
@@ -340,7 +331,7 @@
     const format = 'png';
     const encoding = 'UTF-8';
     renderQr(format, encoding, qrData, qrOpts)
-      .then((buf) => {
+      .then(buf => {
         res.writeHead(200, {
           'Content-Type': format === 'png' ? 'image/png' : 'image/svg+xml',
           'Content-Length': buf.length,
@@ -350,7 +341,7 @@
         });
         res.end(buf);
       })
-      .catch((err) => {
+      .catch(err => {
         failPng(res, err);
       });
 
@@ -384,7 +375,7 @@
     '2.9.4' /* version */,
     undefined /* format */,
     converted.chart,
-  ).then((buf) => {
+  ).then(buf => {
     res.writeHead(200, {
       'Content-Type': 'image/png',
       'Content-Length': buf.length,
@@ -485,7 +476,7 @@
   };
 
   renderQr(format, mode, qrText, qrOpts)
-    .then((buf) => {
+    .then(buf => {
       res.writeHead(200, {
         'Content-Type': format === 'png' ? 'image/png' : 'image/svg+xml',
         'Content-Length': buf.length,
@@ -495,7 +486,7 @@
       });
       res.end(buf);
     })
-    .catch((err) => {
+    .catch(err => {
       failPng(res, err);
     });
 
